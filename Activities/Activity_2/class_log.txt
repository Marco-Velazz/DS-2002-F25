# DS 2002 Contributions

---
Format:
[Your Name], [A Fun Fact About You], [Your Favorite Bash Command]
---
<<<<<<< HEAD
Jane Doe, I can play the ukulele, lsDami, I like to read, ls
=======

Mercy Soly, I can swime, ls
Victoria Markakis, I am from Brazil, cat
Zilan Saadi, I am the oldest child, ls
Bacheler Burt, I play the drums, ls
Somin Ahn, my favorite fruit is apple, mv
Natalie Nguyen, I LOVE to travel, My favorite Bash Command is mkdir (mainly because how people pronounce it :p)
Katie Manley, I play soccer, ls
Araceli Soto, born abroad, echo
Pranav Vaddepalli, I like to play ping pong, grep
>>>>>>> 446ccb4c
<|MERGE_RESOLUTION|>--- conflicted
+++ resolved
@@ -4,10 +4,8 @@
 Format:
 [Your Name], [A Fun Fact About You], [Your Favorite Bash Command]
 ---
-<<<<<<< HEAD
-Jane Doe, I can play the ukulele, lsDami, I like to read, ls
-=======
 
+Dami, I like to read, ls
 Mercy Soly, I can swime, ls
 Victoria Markakis, I am from Brazil, cat
 Zilan Saadi, I am the oldest child, ls
@@ -16,5 +14,4 @@
 Natalie Nguyen, I LOVE to travel, My favorite Bash Command is mkdir (mainly because how people pronounce it :p)
 Katie Manley, I play soccer, ls
 Araceli Soto, born abroad, echo
-Pranav Vaddepalli, I like to play ping pong, grep
->>>>>>> 446ccb4c
+Pranav Vaddepalli, I like to play ping pong, grep