--- conflicted
+++ resolved
@@ -4,15 +4,12 @@
 Format:
 [Your Name], [A Fun Fact About You], [Your Favorite Bash Command]
 ---
-<<<<<<< HEAD
+
 Victoria Markakis, I am from Brazil, cat
-=======
-
 Zilan Saadi, I am the oldest child, ls
 Bacheler Burt, I play the drums, ls
 Somin Ahn, my favorite fruit is apple, mv
 Natalie Nguyen, I LOVE to travel, My favorite Bash Command is mkdir (mainly because how people pronounce it :p)
 Katie Manley, I play soccer, ls
 Araceli Soto, born abroad, echo
-Pranav Vaddepalli, I like to play ping pong, grep
->>>>>>> 5eb63829
+Pranav Vaddepalli, I like to play ping pong, grep