--- conflicted
+++ resolved
@@ -1,11 +1,4 @@
 # DS 2002 Contributions
----
-Format:
-<<<<<<< HEAD
-[Your Name], [A Fun Fact About You], [Your Favorite Bash Command]
----
-Jane Doe, I can play the ukulele, ls
+
 Katie Manley, I play soccer, ls
-=======
-Araceli Soto, born abroad, echo
->>>>>>> 210bb6d1
+Araceli Soto, born abroad, echo