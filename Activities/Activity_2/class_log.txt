# DS 2002 Contributions

---
Format:
[Your Name], [A Fun Fact About You], [Your Favorite Bash Command]
---
<<<<<<< HEAD
Jane Doe, I can play the ukulele, ls
Shreyas Mayya, I play the clarinet, rm
=======

Connor McCartney, I had 5 wisdom teeth, cd
Yuezhang Chen, I am a trilingualist, ls 
Zixing Yu, I love dance, cd
Laura Segura, I play racquetball, cd
Ruizhang Chen, Im a soccer referee, ls
Thomas Hooks, I have a dog named Bowser, clear
Divya Ramakrishnan, I like to play badminton, cat
Wenwan Xu, I just removed all 4 of my wisdom teeth over the summer, ls
Emma Ellsworth, I have a cat, cd
Sammy Shin, I hate hamburgers, cd
Samrawit Yemane, I used to play the Viola, ls
Brishti Chakraborty, I love to read and write, ls
Olivia Pang, I play the violin, echo
Lexie Chen, I can always find a parking spot, cd ~
Shreeja Tangutur, Everyone in my family is born in a different generation!, mkdir
Isaac Yoo, I am a 2nd degree blackbelt, ls
Shravya Etta, I'm on a competitive dance team, nano
Olivia Smith, I have a 548 day Doulingo streak, touch
Fede Bandoni, I can play the Piano and French Horn, ls
Shahmeer danish, I have lived in 5 countries, cd
Jibril Hersi, i have 5 siblings, pwd
Surya Vemulapalli, I liking hiking in the woods, pwd
Saad Shahzad, Ive been to Paris, ls
Jesse Rimon, My favorite artist is The Weeknd, cd ~; ls -R
Natalie Ladocsi, I'm exactly 100 years younger than Dr. Seuss, ls
Blake Richardson, I play the guitar and violin, cp
Marco Velazquez, I enjoy going to the gym, ls
Austin Blackburn, I can play the guitar, mkdir
Dami, I like to read, ls
Mercy Soly, I can swime, ls
Victoria Markakis, I am from Brazil, cat
Zilan Saadi, I am the oldest child, ls
Bacheler Burt, I play the drums, ls
Somin Ahn, my favorite fruit is apple, mv
Natalie Nguyen, I LOVE to travel, My favorite Bash Command is mkdir (mainly because how people pronounce it :p)
Katie Manley, I play soccer, ls
Araceli Soto, born abroad, echo
Pranav Vaddepalli, I like to play ping pong, grep
Aaron Storozuk, I have a dog (Xena) and two cats (Zelda & Link), mkdir
Nithya Gopal, I can play clarinet and piano, cd
>>>>>>> 212746d5
<|MERGE_RESOLUTION|>--- conflicted
+++ resolved
@@ -4,11 +4,8 @@
 Format:
 [Your Name], [A Fun Fact About You], [Your Favorite Bash Command]
 ---
-<<<<<<< HEAD
-Jane Doe, I can play the ukulele, ls
+
 Shreyas Mayya, I play the clarinet, rm
-=======
-
 Connor McCartney, I had 5 wisdom teeth, cd
 Yuezhang Chen, I am a trilingualist, ls 
 Zixing Yu, I love dance, cd
@@ -48,5 +45,4 @@
 Araceli Soto, born abroad, echo
 Pranav Vaddepalli, I like to play ping pong, grep
 Aaron Storozuk, I have a dog (Xena) and two cats (Zelda & Link), mkdir
-Nithya Gopal, I can play clarinet and piano, cd
->>>>>>> 212746d5
+Nithya Gopal, I can play clarinet and piano, cd