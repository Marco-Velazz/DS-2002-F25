--- conflicted
+++ resolved
@@ -4,10 +4,8 @@
 Format:
 [Your Name], [A Fun Fact About You], [Your Favorite Bash Command]
 ---
-<<<<<<< HEAD
+
 Ruizhang Chen, Im a soccer referee, ls
-=======
-
 Thomas Hooks, I have a dog named Bowser, clear
 Divya Ramakrishnan, I like to play badminton, cat
 Wenwan Xu, I just removed all 4 of my wisdom teeth over the summer, ls
@@ -42,5 +40,4 @@
 Araceli Soto, born abroad, echo
 Pranav Vaddepalli, I like to play ping pong, grep
 Aaron Storozuk, I have a dog (Xena) and two cats (Zelda & Link), mkdir
-Nithya Gopal, I can play clarinet and piano, cd
->>>>>>> f4a8de8e
+Nithya Gopal, I can play clarinet and piano, cd