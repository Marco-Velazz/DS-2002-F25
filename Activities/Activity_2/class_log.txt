# DS 2002 Contributions

---
Format:
---
<<<<<<< HEAD
Jane Doe, I can play the ukulele, lsIsaac Yoo, I am a 2nd degree blackbelt, ls
=======

Shravya Etta, I'm on a competitive dance team, nano
Olivia Smith, I have a 548 day Doulingo streak, touch
Fede Bandoni, I can play the Piano and French Horn, ls
Shahmeer danish, I have lived in 5 countries, cd
Jibril Hersi, i have 5 siblings, pwd
Surya Vemulapalli, I liking hiking in the woods, pwd
Saad Shahzad, Ive been to Paris, ls
Jesse Rimon, My favorite artist is The Weeknd, cd ~; ls -R
Natalie Ladocsi, I'm exactly 100 years younger than Dr. Seuss, ls
Blake Richardson, I play the guitar and violin, cp
Marco Velazquez, I enjoy going to the gym, ls
Austin Blackburn, I can play the guitar, mkdir
Dami, I like to read, ls
Mercy Soly, I can swime, ls
Victoria Markakis, I am from Brazil, cat
Zilan Saadi, I am the oldest child, ls
Bacheler Burt, I play the drums, ls
Somin Ahn, my favorite fruit is apple, mv
Natalie Nguyen, I LOVE to travel, My favorite Bash Command is mkdir (mainly because how people pronounce it :p)
Katie Manley, I play soccer, ls
Araceli Soto, born abroad, echo
Pranav Vaddepalli, I like to play ping pong, grep
>>>>>>> d75fcb32
<|MERGE_RESOLUTION|>--- conflicted
+++ resolved
@@ -3,10 +3,8 @@
 ---
 Format:
 ---
-<<<<<<< HEAD
-Jane Doe, I can play the ukulele, lsIsaac Yoo, I am a 2nd degree blackbelt, ls
-=======
 
+Isaac Yoo, I am a 2nd degree blackbelt, ls
 Shravya Etta, I'm on a competitive dance team, nano
 Olivia Smith, I have a 548 day Doulingo streak, touch
 Fede Bandoni, I can play the Piano and French Horn, ls
@@ -28,5 +26,4 @@
 Natalie Nguyen, I LOVE to travel, My favorite Bash Command is mkdir (mainly because how people pronounce it :p)
 Katie Manley, I play soccer, ls
 Araceli Soto, born abroad, echo
-Pranav Vaddepalli, I like to play ping pong, grep
->>>>>>> d75fcb32
+Pranav Vaddepalli, I like to play ping pong, grep