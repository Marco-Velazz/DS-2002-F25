# DS 2002 Contributions

---
Format:
[Your Name], [A Fun Fact About You], [Your Favorite Bash Command]
---

<<<<<<< HEAD
Surya Vemulapalli, I liking hiking in the woods, pwd
=======
Saad Shahzad, Ive been to Paris, ls
Jesse Rimon, My favorite artist is The Weeknd, cd ~; ls -R
Natalie Ladocsi, I'm exactly 100 years younger than Dr. Seuss, ls
Blake Richardson, I play the guitar and violin, cp
Marco Velazquez, I enjoy going to the gym, ls
Austin Blackburn, I can play the guitar, mkdir
Dami, I like to read, ls
Mercy Soly, I can swime, ls
Victoria Markakis, I am from Brazil, cat
Zilan Saadi, I am the oldest child, ls
Bacheler Burt, I play the drums, ls
Somin Ahn, my favorite fruit is apple, mv
Natalie Nguyen, I LOVE to travel, My favorite Bash Command is mkdir (mainly because how people pronounce it :p)
Katie Manley, I play soccer, ls
Araceli Soto, born abroad, echo
Pranav Vaddepalli, I like to play ping pong, grep
>>>>>>> 6aaeb65f
<|MERGE_RESOLUTION|>--- conflicted
+++ resolved
@@ -5,9 +5,7 @@
 [Your Name], [A Fun Fact About You], [Your Favorite Bash Command]
 ---
 
-<<<<<<< HEAD
 Surya Vemulapalli, I liking hiking in the woods, pwd
-=======
 Saad Shahzad, Ive been to Paris, ls
 Jesse Rimon, My favorite artist is The Weeknd, cd ~; ls -R
 Natalie Ladocsi, I'm exactly 100 years younger than Dr. Seuss, ls
@@ -23,5 +21,4 @@
 Natalie Nguyen, I LOVE to travel, My favorite Bash Command is mkdir (mainly because how people pronounce it :p)
 Katie Manley, I play soccer, ls
 Araceli Soto, born abroad, echo
-Pranav Vaddepalli, I like to play ping pong, grep
->>>>>>> 6aaeb65f
+Pranav Vaddepalli, I like to play ping pong, grep