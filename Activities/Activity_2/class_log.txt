# DS 2002 Contributions
<<<<<<< HEAD
---
Format:
[Your Name], [A Fun Fact About You], [Your Favorite Bash Command]
---
Jane Doe, I can play the ukulele, ls
Lexie Chen, I can always find a parking spot, cd ~
=======

Shreeja Tangutur, Everyone in my family is born in a different generation!, mkdir
Isaac Yoo, I am a 2nd degree blackbelt, ls
Shravya Etta, I'm on a competitive dance team, nano
Olivia Smith, I have a 548 day Doulingo streak, touch
Fede Bandoni, I can play the Piano and French Horn, ls
Shahmeer danish, I have lived in 5 countries, cd
Jibril Hersi, i have 5 siblings, pwd
Surya Vemulapalli, I liking hiking in the woods, pwd
Saad Shahzad, Ive been to Paris, ls
Jesse Rimon, My favorite artist is The Weeknd, cd ~; ls -R
Natalie Ladocsi, I'm exactly 100 years younger than Dr. Seuss, ls
Blake Richardson, I play the guitar and violin, cp
Marco Velazquez, I enjoy going to the gym, ls
Austin Blackburn, I can play the guitar, mkdir
Dami, I like to read, ls
Mercy Soly, I can swime, ls
Victoria Markakis, I am from Brazil, cat
Zilan Saadi, I am the oldest child, ls
Bacheler Burt, I play the drums, ls
Somin Ahn, my favorite fruit is apple, mv
Natalie Nguyen, I LOVE to travel, My favorite Bash Command is mkdir (mainly because how people pronounce it :p)
Katie Manley, I play soccer, ls
Araceli Soto, born abroad, echo
Pranav Vaddepalli, I like to play ping pong, grep
Aaron Storozuk, I have a dog (Xena) and two cats (Zelda & Link), mkdir
Nithya Gopal, I can play clarinet and piano, cd
>>>>>>> 0777b4a8
<|MERGE_RESOLUTION|>--- conflicted
+++ resolved
@@ -1,13 +1,11 @@
 # DS 2002 Contributions
-<<<<<<< HEAD
+
 ---
 Format:
 [Your Name], [A Fun Fact About You], [Your Favorite Bash Command]
 ---
-Jane Doe, I can play the ukulele, ls
+
 Lexie Chen, I can always find a parking spot, cd ~
-=======
-
 Shreeja Tangutur, Everyone in my family is born in a different generation!, mkdir
 Isaac Yoo, I am a 2nd degree blackbelt, ls
 Shravya Etta, I'm on a competitive dance team, nano
@@ -33,5 +31,4 @@
 Araceli Soto, born abroad, echo
 Pranav Vaddepalli, I like to play ping pong, grep
 Aaron Storozuk, I have a dog (Xena) and two cats (Zelda & Link), mkdir
-Nithya Gopal, I can play clarinet and piano, cd
->>>>>>> 0777b4a8
+Nithya Gopal, I can play clarinet and piano, cd